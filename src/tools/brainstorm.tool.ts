import { z } from "zod";
import { UnifiedTool } from "./registry.js";
import { Logger } from "../utils/logger.js";
import { executeGeminiCLI } from "../utils/geminiExecutor.js";

function buildBrainstormPrompt(config: {
  prompt: string;
  methodology: string;
  domain?: string;
  constraints?: string;
  existingContext?: string;
  ideaCount: number;
  includeAnalysis: boolean;
}): string {
  const {
    prompt,
    methodology,
    domain,
    constraints,
    existingContext,
    ideaCount,
    includeAnalysis,
  } = config;

  // Select methodology framework
  let frameworkInstructions = getMethodologyInstructions(methodology, domain);

  let enhancedPrompt = `# BRAINSTORMING SESSION

## Core Challenge
${prompt}

## Methodology Framework
${frameworkInstructions}

## Context Engineering
*Use the following context to inform your reasoning:*
${domain ? `**Domain Focus:** ${domain} - Apply domain-specific knowledge, terminology, and best practices.` : ""}
${constraints ? `**Constraints & Boundaries:** ${constraints}` : ""}
${existingContext ? `**Background Context:** ${existingContext}` : ""}

## Output Requirements
- Generate ${ideaCount} distinct, creative ideas
- Each idea should be unique and non-obvious
- Focus on actionable, implementable concepts
- Use clear, descriptive naming
- Provide brief explanations for each idea

${
  includeAnalysis
    ? `
## Analysis Framework
For each idea, provide:
- **Feasibility:** Implementation difficulty (1-5 scale)
- **Impact:** Potential value/benefit (1-5 scale)
- **Innovation:** Uniqueness/creativity (1-5 scale)
- **Quick Assessment:** One-sentence evaluation
`
    : ""
}

## Format
Present ideas in a structured format:

### Idea [N]: [Creative Name]
**Description:** [2-3 sentence explanation]
${includeAnalysis ? "**Feasibility:** [1-5] | **Impact:** [1-5] | **Innovation:** [1-5]\n**Assessment:** [Brief evaluation]" : ""}

---

**Before finalizing, review the list: remove near-duplicates and ensure each idea satisfies the constraints.**

Begin brainstorming session:`;

  return enhancedPrompt;
}

/**
 * Returns methodology-specific instructions for structured brainstorming
 */
function getMethodologyInstructions(
  methodology: string,
  domain?: string,
): string {
  const methodologies: Record<string, string> = {
    divergent: `**Divergent Thinking Approach:**
- Generate maximum quantity of ideas without self-censoring
- Build on wild or seemingly impractical ideas
- Combine unrelated concepts for unexpected solutions
- Use "Yes, and..." thinking to expand each concept
- Postpone evaluation until all ideas are generated`,

    convergent: `**Convergent Thinking Approach:**
- Focus on refining and improving existing concepts
- Synthesize related ideas into stronger solutions
- Apply critical evaluation criteria
- Prioritize based on feasibility and impact
- Develop implementation pathways for top ideas`,

    scamper: `**SCAMPER Creative Triggers:**
- **Substitute:** What can be substituted or replaced?
- **Combine:** What can be combined or merged?
- **Adapt:** What can be adapted from other domains?
- **Modify:** What can be magnified, minimized, or altered?
- **Put to other use:** How else can this be used?
- **Eliminate:** What can be removed or simplified?
- **Reverse:** What can be rearranged or reversed?`,

    "design-thinking": `**Human-Centered Design Thinking:**
- **Empathize:** Consider user needs, pain points, and contexts
- **Define:** Frame problems from user perspective
- **Ideate:** Generate user-focused solutions
- **Consider Journey:** Think through complete user experience
- **Prototype Mindset:** Focus on testable, iterative concepts`,

    lateral: `**Lateral Thinking Approach:**
- Make unexpected connections between unrelated fields
- Challenge fundamental assumptions
- Use random word association to trigger new directions
- Apply metaphors and analogies from other domains
- Reverse conventional thinking patterns`,

    auto: `**AI-Optimized Approach:**
${domain ? `Given the ${domain} domain, I'll apply the most effective combination of:` : "I'll intelligently combine multiple methodologies:"}
- Divergent exploration with domain-specific knowledge
- SCAMPER triggers and lateral thinking
- Human-centered perspective for practical value`,
  };

  return methodologies[methodology] || methodologies["auto"];
}

const brainstormArgsSchema = z.object({
  prompt: z
    .string()
    .min(1)
    .describe("Primary brainstorming challenge or question to explore"),
  model: z
    .string()
    .optional()
    .describe(
      "Optional model to use (e.g., 'gemini-2.5-flash'). If not specified, uses the default model (gemini-2.5-pro).",
    ),
  methodology: z
    .enum([
      "divergent",
      "convergent",
      "scamper",
      "design-thinking",
      "lateral",
      "auto",
    ])
    .default("auto")
    .describe(
      "Brainstorming framework: 'divergent' (generate many ideas), 'convergent' (refine existing), 'scamper' (systematic triggers), 'design-thinking' (human-centered), 'lateral' (unexpected connections), 'auto' (AI selects best)",
    ),
  domain: z
    .string()
    .optional()
    .describe(
      "Domain context for specialized brainstorming (e.g., 'software', 'business', 'creative', 'research', 'product', 'marketing')",
    ),
  constraints: z
    .string()
    .optional()
    .describe(
      "Known limitations, requirements, or boundaries (budget, time, technical, legal, etc.)",
    ),
  existingContext: z
    .string()
    .optional()
    .describe(
      "Background information, previous attempts, or current state to build upon",
    ),
  ideaCount: z
    .number()
    .int()
    .positive()
    .max(50)
    .default(12)
    .describe("Target number of ideas to generate (default: 12, max: 50)"),
  includeAnalysis: z
    .boolean()
    .default(true)
    .describe(
      "Include feasibility, impact, and implementation analysis for generated ideas",
    ),
});

type BrainstormArgs = z.infer<typeof brainstormArgsSchema>;

export const brainstormTool: UnifiedTool<BrainstormArgs> = {
  name: "brainstorm",
  description:
    "Generate novel ideas with dynamic context gathering. --> Creative frameworks (SCAMPER, Design Thinking, etc.), domain context integration, idea clustering, feasibility analysis, and iterative refinement.",
  zodSchema: brainstormArgsSchema,
  prompt: {
    description:
      "Generate structured brainstorming prompt with methodology-driven ideation, domain context integration, and analytical evaluation framework",
  },
<<<<<<< HEAD
  category: "gemini",
  execute: async (args, onProgress) => {
=======
  category: 'gemini',
  execute: async (args: BrainstormArgs, onProgress) => {
>>>>>>> ca35c782
    const {
      prompt,
      model,
      methodology = "auto",
      domain,
      constraints,
      existingContext,
      ideaCount = 12,
      includeAnalysis = true,
    } = args;

    if (!prompt?.trim()) {
      throw new Error(
        "You must provide a valid brainstorming challenge or question to explore",
      );
    }

    let enhancedPrompt = buildBrainstormPrompt({
<<<<<<< HEAD
      prompt: prompt.trim() as string,
      methodology: methodology as string,
      domain: domain as string | undefined,
      constraints: constraints as string | undefined,
      existingContext: existingContext as string | undefined,
      ideaCount: ideaCount as number,
      includeAnalysis: includeAnalysis as boolean,
=======
      prompt: prompt.trim(),
      methodology,
      domain,
      constraints,
      existingContext,
      ideaCount,
      includeAnalysis
>>>>>>> ca35c782
    });

    Logger.debug(
      `Brainstorm: Using methodology '${methodology}' for domain '${domain || "general"}'`,
    );

    // Report progress to user
<<<<<<< HEAD
    onProgress?.(
      `Generating ${ideaCount} ideas via ${methodology} methodology...`,
    );

    // Execute with Gemini
    return await executeGeminiCLI(
      enhancedPrompt,
      model as string | undefined,
      false,
      false,
      onProgress,
    );
  },
=======
    onProgress?.(`Generating ${ideaCount} ideas via ${methodology} methodology...`);

    // Execute with Gemini
    return await executeGeminiCLI(enhancedPrompt, model, false, false, onProgress);
  }
>>>>>>> ca35c782
};<|MERGE_RESOLUTION|>--- conflicted
+++ resolved
@@ -198,13 +198,8 @@
     description:
       "Generate structured brainstorming prompt with methodology-driven ideation, domain context integration, and analytical evaluation framework",
   },
-<<<<<<< HEAD
   category: "gemini",
-  execute: async (args, onProgress) => {
-=======
-  category: 'gemini',
   execute: async (args: BrainstormArgs, onProgress) => {
->>>>>>> ca35c782
     const {
       prompt,
       model,
@@ -223,23 +218,13 @@
     }
 
     let enhancedPrompt = buildBrainstormPrompt({
-<<<<<<< HEAD
-      prompt: prompt.trim() as string,
-      methodology: methodology as string,
-      domain: domain as string | undefined,
-      constraints: constraints as string | undefined,
-      existingContext: existingContext as string | undefined,
-      ideaCount: ideaCount as number,
-      includeAnalysis: includeAnalysis as boolean,
-=======
       prompt: prompt.trim(),
       methodology,
       domain,
       constraints,
       existingContext,
       ideaCount,
-      includeAnalysis
->>>>>>> ca35c782
+      includeAnalysis,
     });
 
     Logger.debug(
@@ -247,7 +232,6 @@
     );
 
     // Report progress to user
-<<<<<<< HEAD
     onProgress?.(
       `Generating ${ideaCount} ideas via ${methodology} methodology...`,
     );
@@ -255,17 +239,10 @@
     // Execute with Gemini
     return await executeGeminiCLI(
       enhancedPrompt,
-      model as string | undefined,
+      model,
       false,
       false,
       onProgress,
     );
   },
-=======
-    onProgress?.(`Generating ${ideaCount} ideas via ${methodology} methodology...`);
-
-    // Execute with Gemini
-    return await executeGeminiCLI(enhancedPrompt, model, false, false, onProgress);
-  }
->>>>>>> ca35c782
 };