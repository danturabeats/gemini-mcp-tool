--- conflicted
+++ resolved
@@ -17,20 +17,12 @@
     .describe("Which chunk to retrieve (1-based index)"),
 });
 
-<<<<<<< HEAD
-export const fetchChunkTool: UnifiedTool = {
+type FetchChunkArgs = z.infer<typeof inputSchema>;
+
+export const fetchChunkTool: UnifiedTool<FetchChunkArgs> = {
   name: "fetch-chunk",
   description:
     "Retrieves cached chunks from a changeMode response. Use this to get subsequent chunks after receiving a partial changeMode response.",
-
-=======
-type FetchChunkArgs = z.infer<typeof inputSchema>;
-
-export const fetchChunkTool: UnifiedTool<FetchChunkArgs> = {
-  name: 'fetch-chunk',
-  description: 'Retrieves cached chunks from a changeMode response. Use this to get subsequent chunks after receiving a partial changeMode response.',
-  
->>>>>>> ca35c782
   zodSchema: inputSchema,
 
   prompt: {
@@ -43,20 +35,12 @@
       },
     ],
   },
-<<<<<<< HEAD
-
   category: "utility",
 
   execute: async (
-    args: any,
+    args: FetchChunkArgs,
     onProgress?: (newOutput: string) => void,
   ): Promise<string> => {
-=======
-  
-  category: 'utility',
-  
-  execute: async (args: FetchChunkArgs, onProgress?: (newOutput: string) => void): Promise<string> => {
->>>>>>> ca35c782
     const { cacheKey, chunkIndex } = args;
 
     Logger.toolInvocation("fetch-chunk", args);
