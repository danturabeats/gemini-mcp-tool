import { Tool, Prompt } from "@modelcontextprotocol/sdk/types.js"; // Each tool definition includes its metadata, schema, prompt, and execution logic in one place.

import { ToolArguments } from "../constants.js";
import { ZodTypeAny, ZodError } from "zod";
import { zodToJsonSchema } from "zod-to-json-schema";

export interface UnifiedTool<TArgs extends ToolArguments = ToolArguments> {
  name: string;
  description: string;
  zodSchema: ZodTypeAny;

  prompt?: {
    description: string;
    arguments?: Array<{
      name: string;
      description: string;
      required: boolean;
    }>;
  };

<<<<<<< HEAD
  execute: (
    args: ToolArguments,
    onProgress?: (newOutput: string) => void,
  ) => Promise<string>;
  category?: "simple" | "gemini" | "utility";
=======
  execute: (args: TArgs, onProgress?: (newOutput: string) => void) => Promise<string>;
  category?: 'simple' | 'gemini' | 'utility';
>>>>>>> ca35c782
}

export const toolRegistry: UnifiedTool<any>[] = [];
export function toolExists(toolName: string): boolean {
  return toolRegistry.some((t) => t.name === toolName);
}
export function getToolDefinitions(): Tool[] {
  // get Tool definitions from registry
  return toolRegistry.map((tool) => {
    const raw = zodToJsonSchema(tool.zodSchema, tool.name) as any;
    const def = raw.definitions?.[tool.name] ?? raw;
    const inputSchema: Tool["inputSchema"] = {
      type: "object",
      properties: def.properties || {},
      required: def.required || [],
    };

    return {
      name: tool.name,
      description: tool.description,
      inputSchema,
    };
  });
}

function extractPromptArguments(
  zodSchema: ZodTypeAny,
): Array<{ name: string; description: string; required: boolean }> {
  const jsonSchema = zodToJsonSchema(zodSchema) as any;
  const properties = jsonSchema.properties || {};
  const required = jsonSchema.required || [];

  return Object.entries(properties).map(([name, prop]: [string, any]) => ({
    name,
    description: prop.description || `${name} parameter`,
    required: required.includes(name),
  }));
}

export function getPromptDefinitions(): Prompt[] {
  // Helper to get MCP Prompt definitions from registry
  return toolRegistry
    .filter((tool) => tool.prompt)
    .map((tool) => ({
      name: tool.name,
      description: tool.prompt!.description,
      arguments:
        tool.prompt!.arguments || extractPromptArguments(tool.zodSchema),
    }));
}

<<<<<<< HEAD
export async function executeTool(
  toolName: string,
  args: ToolArguments,
  onProgress?: (newOutput: string) => void,
): Promise<string> {
  const tool = toolRegistry.find((t) => t.name === toolName);
=======
export async function executeTool<TArgs extends ToolArguments>(
  toolName: string,
  args: TArgs,
  onProgress?: (newOutput: string) => void
): Promise<string> {
  const tool = toolRegistry.find(t => t.name === toolName) as UnifiedTool<TArgs> | undefined;
>>>>>>> ca35c782
  if (!tool) {
    throw new Error(`Unknown tool: ${toolName}`);
  }
  try {
<<<<<<< HEAD
    const validatedArgs = tool.zodSchema.parse(args);
    return tool.execute(validatedArgs, onProgress);
  } catch (error) {
    if (error instanceof ZodError) {
      const issues = error.issues
        .map((issue) => `${issue.path.join(".")}: ${issue.message}`)
        .join(", ");
=======
    const validatedArgs = tool.zodSchema.parse(args) as TArgs;
    return tool.execute(validatedArgs, onProgress);
  } catch (error) {
    if (error instanceof ZodError) {
      const issues = error.issues.map(issue => `${issue.path.join('.')}: ${issue.message}`).join(', ');
>>>>>>> ca35c782
      throw new Error(`Invalid arguments for ${toolName}: ${issues}`);
    }
    throw error;
  }
}

export function getPromptMessage(
  toolName: string,
  args: Record<string, any>,
): string {
  const tool = toolRegistry.find((t) => t.name === toolName);
  if (!tool?.prompt) {
    throw new Error(`No prompt defined for tool: ${toolName}`);
  }
  const paramStrings: string[] = [];

  if (args.prompt) {
    paramStrings.push(args.prompt);
  }

  Object.entries(args).forEach(([key, value]) => {
    if (
      key !== "prompt" &&
      value !== undefined &&
      value !== null &&
      value !== false
    ) {
      if (typeof value === "boolean" && value) {
        paramStrings.push(`[${key}]`);
      } else if (typeof value !== "boolean") {
        paramStrings.push(`(${key}: ${value})`);
      }
    }
  });

  return `Use the ${toolName} tool${paramStrings.length > 0 ? ": " + paramStrings.join(" ") : ""}`;
}<|MERGE_RESOLUTION|>--- conflicted
+++ resolved
@@ -18,16 +18,11 @@
     }>;
   };
 
-<<<<<<< HEAD
   execute: (
-    args: ToolArguments,
+    args: TArgs,
     onProgress?: (newOutput: string) => void,
   ) => Promise<string>;
   category?: "simple" | "gemini" | "utility";
-=======
-  execute: (args: TArgs, onProgress?: (newOutput: string) => void) => Promise<string>;
-  category?: 'simple' | 'gemini' | 'utility';
->>>>>>> ca35c782
 }
 
 export const toolRegistry: UnifiedTool<any>[] = [];
@@ -79,40 +74,25 @@
     }));
 }
 
-<<<<<<< HEAD
-export async function executeTool(
-  toolName: string,
-  args: ToolArguments,
-  onProgress?: (newOutput: string) => void,
-): Promise<string> {
-  const tool = toolRegistry.find((t) => t.name === toolName);
-=======
 export async function executeTool<TArgs extends ToolArguments>(
   toolName: string,
   args: TArgs,
-  onProgress?: (newOutput: string) => void
+  onProgress?: (newOutput: string) => void,
 ): Promise<string> {
-  const tool = toolRegistry.find(t => t.name === toolName) as UnifiedTool<TArgs> | undefined;
->>>>>>> ca35c782
+  const tool = toolRegistry.find((t) => t.name === toolName) as
+    | UnifiedTool<TArgs>
+    | undefined;
   if (!tool) {
     throw new Error(`Unknown tool: ${toolName}`);
   }
   try {
-<<<<<<< HEAD
-    const validatedArgs = tool.zodSchema.parse(args);
+    const validatedArgs = tool.zodSchema.parse(args) as TArgs;
     return tool.execute(validatedArgs, onProgress);
   } catch (error) {
     if (error instanceof ZodError) {
       const issues = error.issues
         .map((issue) => `${issue.path.join(".")}: ${issue.message}`)
         .join(", ");
-=======
-    const validatedArgs = tool.zodSchema.parse(args) as TArgs;
-    return tool.execute(validatedArgs, onProgress);
-  } catch (error) {
-    if (error instanceof ZodError) {
-      const issues = error.issues.map(issue => `${issue.path.join('.')}: ${issue.message}`).join(', ');
->>>>>>> ca35c782
       throw new Error(`Invalid arguments for ${toolName}: ${issues}`);
     }
     throw error;
